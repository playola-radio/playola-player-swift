--- conflicted
+++ resolved
@@ -7,7 +7,6 @@
 
 import PlayolaPlayer
 import SwiftUI
-<<<<<<< HEAD
 
 // Main thread responsiveness monitor
 class MainThreadMonitor: ObservableObject {
@@ -16,8 +15,6 @@
   private var displayLink: CADisplayLink?
   private var lastUpdate: CFTimeInterval = 0
   private var frameCount = 0
-=======
->>>>>>> e9506dff
 
   init() {
     startMonitoring()
@@ -51,7 +48,6 @@
   @State private var showingStationPicker = false
 
   var body: some View {
-<<<<<<< HEAD
     ZStack {
       // Background gradient
       LinearGradient(
@@ -290,21 +286,7 @@
     } else {
       try! await PlayolaStationPlayer.shared.play(stationId: "9d79fd38-1940-4312-8fe8-3b9b50d49c6c")
     }
-=======
-    VStack {
-      Image(systemName: "globe")
-        .imageScale(.large)
-        .foregroundStyle(.tint)
-      Button(player.isPlaying ? "Stop" : "Play") {
-        playOrPause()
-      }
-      .padding(.bottom, 5)
-
-      Text("Player State: \(playerStateTextFromPlayerState(player.state))")
-        .padding(.bottom, 5)
-    }
-    .padding()
->>>>>>> e9506dff
+
   }
 }
 
